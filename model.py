from pathlib import Path

import numpy as np
import pandas as pd
from keras.callbacks import ModelCheckpoint
from keras.layers import Conv2D, MaxPooling2D, Dense, Activation, InputLayer, BatchNormalization, GlobalAveragePooling2D
from keras.models import Sequential
from keras.optimizers import Adam
<<<<<<< HEAD
from sklearn.model_selection import train_test_split

from data_preprocessing import batch_generator

# np.random.seed(0)

INIT_LR = 1e-3
BATCH_SIZE = 32
EPOCHS = 120


def load_data():
    data_dir = Path(__file__).parent / 'assets' / 'data'
    print("test - ", data_dir)

    # Check if the file exists
    if data_dir.exists():
        print("File exists.")
    else:
        print("File doesn't exist or path is incorrect.")

    print(data_dir)
    driving_data = pd.read_csv(data_dir / 'updated_driving_log.csv')
    print(driving_data)
    X = driving_data[['center', 'left', 'right']]
    y = driving_data[['steering']]

    X_train, X_valid, y_train, y_valid = train_test_split(X, y, test_size=0.30, random_state=0)
=======
#to save our model periodically as checkpoints for loading later
from keras.callbacks import ModelCheckpoint
#what types of layers do we want our model to have?
from keras.layers import Lambda, Conv2D, MaxPooling2D, Dropout, Dense, Flatten
#helper class to define input shape and generate training images given image paths & steering angles
from utils import INPUT_SHAPE, batch_generator
#for command line arguments
import argparse
#for reading files
import os

#for debugging, allows for reproducible (deterministic) results
np.random.seed(0)


def load_data(args):
    """
    Load training data and split it into training and validation set
    """
    # Change r'beta_simulator_windows\data\driving_log.csv' to path / full path to driving_log file.
    # inside driving_log.csv you will see paths to images taken from  of left / right / central cameras
    # E:\PythonScripts\Ass\beta_simulator_windows\data\IMG\center_2023_12_02_04_39_08_845.jpg....
    # Change E:\PythonScripts\Ass\ to your path


    data_df = pd.read_csv(os.path.join(os.getcwd(), args.data_dir, r'beta_simulator_windows\data\driving_log.csv'), names=['center', 'left', 'right', 'steering', 'throttle', 'reverse', 'speed'])
    X = data_df[['center', 'left', 'right']].values
    y = data_df['steering'].values

    X_train, X_valid, y_train, y_valid = train_test_split(X, y, test_size=args.test_size, random_state=0)
>>>>>>> 9b7d4bec

    return X_train, X_valid, y_train, y_valid


<<<<<<< HEAD
def make_model():
    model = Sequential()
    model.add(InputLayer(input_shape=(32, 32, 3)))

    model.add(Conv2D(8, kernel_size=(3, 3), input_shape=(32, 32, 3), padding='same', use_bias=False))
    model.add(BatchNormalization())
    model.add(Activation('elu'))

    model.add(Conv2D(8, kernel_size=(3, 3), input_shape=(32, 32, 3), padding='same', use_bias=False))
    model.add(BatchNormalization())
    model.add(Activation('elu'))
    model.add(MaxPooling2D(pool_size=(2, 2)))

    model.add(Conv2D(16, kernel_size=(3, 3), padding='same', use_bias=False))
    model.add(BatchNormalization())
    model.add(Activation('elu'))

    model.add(Conv2D(16, kernel_size=(3, 3), padding='same', use_bias=False))
    model.add(BatchNormalization())
    model.add(Activation('elu'))
    model.add(MaxPooling2D(pool_size=(2, 2)))

    model.add(Conv2D(32, kernel_size=(3, 3), padding='same', use_bias=False))
    model.add(BatchNormalization())
    model.add(Activation('elu'))

    model.add(Conv2D(32, kernel_size=(3, 3), padding='same', use_bias=False))
    model.add(BatchNormalization())
    model.add(Activation('elu'))
    model.add(MaxPooling2D(pool_size=(2, 2)))

    model.add(Conv2D(64, kernel_size=(3, 3), padding='same', use_bias=False))
    model.add(BatchNormalization())
    model.add(Activation('elu'))

    model.add(Conv2D(64, kernel_size=(3, 3), padding='same', use_bias=False))
    model.add(BatchNormalization())
    model.add(Activation('elu'))
    model.add(MaxPooling2D(pool_size=(2, 2)))

    model.add(Conv2D(128, kernel_size=(3, 3), padding='same', use_bias=False))
    model.add(BatchNormalization())
    model.add(Activation('elu'))

    model.add(Conv2D(128, kernel_size=(3, 3), padding='same', use_bias=False))
    model.add(BatchNormalization())
    model.add(Activation('elu'))
    model.add(MaxPooling2D(pool_size=(2, 2)))

    model.add(GlobalAveragePooling2D())
    model.add(Dense(128, use_bias=False))
    model.add(BatchNormalization())
    model.add(Activation('elu'))
=======
def build_model(args):
    model = Sequential([
        Lambda(lambda x: x / 127.5 - 1.0, input_shape=INPUT_SHAPE),
        Conv2D(32, (3, 3), activation='relu', input_shape=(28, 28, 1)),
        MaxPooling2D(2, 2),
        Conv2D(64, (3, 3), activation='relu'),
        MaxPooling2D(2, 2),
        Flatten(),
        Dense(128, activation='relu'),
        Dropout(0.5),
        Dense(1)
    ])
>>>>>>> 9b7d4bec
    model.summary()

    return model


<<<<<<< HEAD
def train_model(model, X_train, X_valid, y_train, y_valid):
    checkpoint = ModelCheckpoint('model-{epoch:03d}.h5',
                                 monitor='val_loss',
                                 verbose=0,
                                 save_best_only=True,
                                 mode='auto')

    model.compile(loss='mean_squared_error', optimizer=Adam(lr=INIT_LR))

    # Prepare training and validation data using batch_generator
    train_generator = batch_generator(X_train, y_train, BATCH_SIZE,
                                      use_augmentations=True,
                                      use_left=False,
                                      use_right=False)

    valid_generator = batch_generator(X_valid, y_valid, BATCH_SIZE,
                                      use_augmentations=False,
                                      use_left=False,
                                      use_right=False)

    model.fit_generator(train_generator,
                        steps_per_epoch=len(X_train) // BATCH_SIZE,
                        epochs=EPOCHS,
                        validation_data=valid_generator,
                        validation_steps=len(X_valid) // BATCH_SIZE,
                        callbacks=[checkpoint],
                        verbose=1)

=======
def train_model(model, args, X_train, X_valid, y_train, y_valid):
    """
    Train the model
    """
    checkpoint = ModelCheckpoint('model-{epoch:03d}.h5',
                                 monitor='val_loss',
                                 verbose=0,
                                 mode='auto')

    model.compile(loss='mean_squared_error', optimizer=Adam(lr=args.learning_rate))
    model.fit_generator(batch_generator(args.data_dir, X_train, y_train, args.batch_size, True),
                        args.samples_per_epoch,
                        args.nb_epoch,
                        # validation_data=batch_generator(args.data_dir, X_valid, y_valid, args.batch_size, False),
                        callbacks=[checkpoint],
                        verbose=1)

def s2b(s):
    """
    Converts a string to boolean value
    """
    s = s.lower()
    return s == 'true' or s == 'yes' or s == 'y' or s == '1'

>>>>>>> 9b7d4bec

def main():


    data = load_data()
    model = make_model()
    train_model(model, *data)


if __name__ == '__main__':
    main()<|MERGE_RESOLUTION|>--- conflicted
+++ resolved
@@ -6,7 +6,7 @@
 from keras.layers import Conv2D, MaxPooling2D, Dense, Activation, InputLayer, BatchNormalization, GlobalAveragePooling2D
 from keras.models import Sequential
 from keras.optimizers import Adam
-<<<<<<< HEAD
+
 from sklearn.model_selection import train_test_split
 
 from data_preprocessing import batch_generator
@@ -35,43 +35,10 @@
     y = driving_data[['steering']]
 
     X_train, X_valid, y_train, y_valid = train_test_split(X, y, test_size=0.30, random_state=0)
-=======
-#to save our model periodically as checkpoints for loading later
-from keras.callbacks import ModelCheckpoint
-#what types of layers do we want our model to have?
-from keras.layers import Lambda, Conv2D, MaxPooling2D, Dropout, Dense, Flatten
-#helper class to define input shape and generate training images given image paths & steering angles
-from utils import INPUT_SHAPE, batch_generator
-#for command line arguments
-import argparse
-#for reading files
-import os
 
-#for debugging, allows for reproducible (deterministic) results
-np.random.seed(0)
-
-
-def load_data(args):
-    """
-    Load training data and split it into training and validation set
-    """
-    # Change r'beta_simulator_windows\data\driving_log.csv' to path / full path to driving_log file.
-    # inside driving_log.csv you will see paths to images taken from  of left / right / central cameras
-    # E:\PythonScripts\Ass\beta_simulator_windows\data\IMG\center_2023_12_02_04_39_08_845.jpg....
-    # Change E:\PythonScripts\Ass\ to your path
-
-
-    data_df = pd.read_csv(os.path.join(os.getcwd(), args.data_dir, r'beta_simulator_windows\data\driving_log.csv'), names=['center', 'left', 'right', 'steering', 'throttle', 'reverse', 'speed'])
-    X = data_df[['center', 'left', 'right']].values
-    y = data_df['steering'].values
-
-    X_train, X_valid, y_train, y_valid = train_test_split(X, y, test_size=args.test_size, random_state=0)
->>>>>>> 9b7d4bec
 
     return X_train, X_valid, y_train, y_valid
 
-
-<<<<<<< HEAD
 def make_model():
     model = Sequential()
     model.add(InputLayer(input_shape=(32, 32, 3)))
@@ -125,26 +92,13 @@
     model.add(Dense(128, use_bias=False))
     model.add(BatchNormalization())
     model.add(Activation('elu'))
-=======
-def build_model(args):
-    model = Sequential([
-        Lambda(lambda x: x / 127.5 - 1.0, input_shape=INPUT_SHAPE),
-        Conv2D(32, (3, 3), activation='relu', input_shape=(28, 28, 1)),
-        MaxPooling2D(2, 2),
-        Conv2D(64, (3, 3), activation='relu'),
-        MaxPooling2D(2, 2),
-        Flatten(),
-        Dense(128, activation='relu'),
-        Dropout(0.5),
-        Dense(1)
-    ])
->>>>>>> 9b7d4bec
+
     model.summary()
 
     return model
 
 
-<<<<<<< HEAD
+
 def train_model(model, X_train, X_valid, y_train, y_valid):
     checkpoint = ModelCheckpoint('model-{epoch:03d}.h5',
                                  monitor='val_loss',
@@ -173,32 +127,6 @@
                         callbacks=[checkpoint],
                         verbose=1)
 
-=======
-def train_model(model, args, X_train, X_valid, y_train, y_valid):
-    """
-    Train the model
-    """
-    checkpoint = ModelCheckpoint('model-{epoch:03d}.h5',
-                                 monitor='val_loss',
-                                 verbose=0,
-                                 mode='auto')
-
-    model.compile(loss='mean_squared_error', optimizer=Adam(lr=args.learning_rate))
-    model.fit_generator(batch_generator(args.data_dir, X_train, y_train, args.batch_size, True),
-                        args.samples_per_epoch,
-                        args.nb_epoch,
-                        # validation_data=batch_generator(args.data_dir, X_valid, y_valid, args.batch_size, False),
-                        callbacks=[checkpoint],
-                        verbose=1)
-
-def s2b(s):
-    """
-    Converts a string to boolean value
-    """
-    s = s.lower()
-    return s == 'true' or s == 'yes' or s == 'y' or s == '1'
-
->>>>>>> 9b7d4bec
 
 def main():
 
